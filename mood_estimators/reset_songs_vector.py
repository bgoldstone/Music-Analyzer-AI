import pandas as pd
import os
import numpy as np
import ijson
import sys
import matplotlib
import matplotlib.pyplot as plt
import bertai
import dotenv
import certifi
from pymongo import MongoClient

MONGO_URL = "soundsmith.x5y65kb.mongodb.net"

# DIRECTORY = "Daeshaun"  # Ex: "Daeshaun"
# filename = (
#     "Standard_songs_track_details.json"  # "Lofi_Anime_Openings_track_details.json"
# )

# file_path = os.path.join("song_data", DIRECTORY, filename)

def import_tracks(db: MongoClient):
    """Import tracks from the database.

    Args:
        db (MongoClient): The MongoDB client.

    Returns:
        list: List of tracks.
    """
    return list(db.tracks.find({}))

def process_data_DB(df, track_id, senti_analyis):
    """Process data from database for each track.

    Args:
        df (dict): Dictionary containing song properties.
        track_id (str): Track ID.
        track_name (str): Track name.
    """
    # Process each DataFrame. `df` is a dictionary of the song's properties. Ex: {"danceability": 0.647, "energy": 0.822,..."album_name": "G I R L"}.
    # For loop is used to access dict key and value
    track_id = track_id
    tempo = float(df["tempo"])
    valence = float(df["valence"])
    energy = float(df["energy"])
    danceability = df["danceability"]
    speechiness = df["speechiness"]

    emotion_dimensions = {
    "happy": 0,
    "sad": 0,
    "intense": 0,
    "mild": 0,
    "danceability": 0,
    }

    # Set danceabiltity & speechiness
    emotion_dimensions["danceability"] = float(danceability)
    emotion_dimensions["speechiness"] = float(speechiness)
    # Calculate vectors based on song properties
    song_info.append(calc_mood_from_details(track_id, emotion_dimensions, senti_analyis, tempo, valence, energy))

def scale_tempo(tempo):
    """Scale tempo.

    Args:
        tempo (float): Tempo value.

    Returns:
        float: Scaled tempo.
    """
    # 70-90 bpm is the range where it is unclear that a song is happy or sad based on tempo
    # Therefore, equation  output smaller values between that range
    # Outliners(60bpm or 120bpm) have exponentially higher outputs
    return 0.0004 * (tempo - 90) ** 3

def scale_energy(energy):
    """Scale energy.

    Args:
        energy (float): Energy value.

    Returns:
        float: Scaled energy.
    """
    # 0.40 - 0.60 energy level is the range where it is unclear that a song is happy or sad
    # Therefore, equation  output smaller values between that range
    # Outliners(0.10 or 0.9) have exponentially higher outputs
    return (50 * (energy - 0.50) ** 3) * 40

def scale_valence(valence):
    """Scale valence.

    Args:
        valence (float): Valence value.

    Returns:
        float: Scaled valence.
    """
    # 0.40 - 0.60 energy level is the range where it is unclear that a song is happy or sad
    # Therefore, equation  output smaller values between that range
    # Outliners(0.10 or 0.9) have exponentially higher outputs
    return (50 * (valence - 0.50) ** 3) * 40

def import_lyrics(db: MongoClient, spotify_id):
    """Import lyrics from the database.

    Args:
        db (MongoClient): The MongoDB client. 
        id: The spotify song ID

    Returns:
        A string representing the song's lyrics
    """
    try:
        entry = (list(db.lyrics.find({"track_id": spotify_id}))[0])
        return entry["sentient_analysis"]
    except:
        return None


def calc_mood_from_details(track_id, vectors, sentiment_analysis, tempo, valence, energy):
    """Calculate mood vectors based on song details.

    Args:
        tempo (float): Tempo value.
        valence (float): Valence value.
        energy (float): Energy value.
        name (str): Track name.
        track_id (str): Track ID.
        vectors (dict): Emotion vectors.

    Returns:
        tuple: Mood vectors, track ID, and track name.
    """
    # Incorporating valence into mood vectors:
    # Increase the "happy" vector component and decrease the "sad" vector component based on valence level.
    vectors["happy"] += round(scale_valence(valence), 3)
    vectors["sad"] -= round(scale_valence(valence), 3)
    #
    # Incorporating energy into mood vectors:
    # Increase the "intense" vector component and decrease the "mild" vector component based on energy level.
    vectors["intense"] += round(scale_energy(energy) , 3)
    vectors["mild"] -= round(scale_energy(energy) , 3)
    #
    # Incorporating tempo into mood vectors:
    # Increase the "intense" vector component if tempo is high, else adjust "sad" based on the absolute value of scaled tempo.
    vectors["intense"] += round(scale_tempo(tempo), 3) 
    vectors["mild"] -= round(scale_tempo(tempo), 3)

    # Incorporates an analysis of lyrics using bertai; tuples: happy_percentage, sad_percentage, mixed_percentage, no_impact_percentage
<<<<<<< HEAD
    if sentiment_analyis["no_impact_percentage"] != 0:
        print("Success: ", sentiment_analyis, track_id)
        baseNum = 25
        # Modify dimension values based on bert.ai sentiment analysis. 
        vectors["happy"] += (baseNum * sentiment_analyis["positive_percentage"])
        vectors["sad"] += (baseNum * sentiment_analyis["negative_percentage"])
        # Mixed percentage increases both dimensions
        vectors["happy"] += (baseNum * sentiment_analyis["mixed_percentage"])
        vectors["sad"] += (baseNum * sentiment_analyis["mixed_percentage"])
=======
    try:
        if (sentiment_analysis["no_impact_percentage"] != 0) or (sentiment_analysis != None):
            print("Success: ", sentiment_analysis, track_id)
            baseNum = 25
            # Modify dimension values based on bert.ai sentiment analysis. 
            vectors["happy"] += (baseNum * sentiment_analysis["positive_percentage"])
            vectors["sad"] += (baseNum * sentiment_analysis["negative_percentage"])
            # Mixed percentage increases both dimensions
            vectors["happy"] += (baseNum * sentiment_analysis["mixed_percentage"])
            vectors["sad"] += (baseNum * sentiment_analysis["mixed_percentage"])
    except:
        pass
>>>>>>> 1b0d2754
    
    return(vectors, track_id)

def get_db_connection() -> MongoClient | None:
    """Creates and returns db connection.

    Returns:
        MongoClient | None: MongoClient object, or None if connection fails.
    """
    dotenv.load_dotenv(os.path.join(__file__, ".env"))
    mongo_user = dotenv.dotenv_values().get("MONGO_USER")
    mongo_password = dotenv.dotenv_values().get("MONGO_PASSWORD")
    mongo_uri = f"mongodb+srv://{mongo_user}:{mongo_password}@{MONGO_URL}/"
    client = MongoClient(mongo_uri,tlsCAFile=certifi.where())
    db = client.soundsmith
    try:
        db.command("ping")
        print("Pinged your deployment. You successfully connected to MongoDB!")
    except Exception as e:
        print(e)
        return
    return db

def load_vectors(db: MongoClient, vector, id) -> None:
    """Load vectors into the database.

    Args:
        db (MongoClient): The MongoDB client.
        vector (dict): The vector to be loaded.
        id (str): The ID of the track.
    """
    track_query = {"spotify.track_id": id}

    # Find or create track
    mongo_track = db.tracks.find_one_and_update(
        track_query,
        {"$set": {"vector": vector}},
        upsert=True,
        return_document=True,
    )

song_info = []
client = get_db_connection()
dict_DB = import_tracks(client)

def main():
    for item in dict_DB:
        sentiment_analysis = import_lyrics(client, item["spotify"]["track_id"])
        process_data_DB(item["analysis"], item["spotify"]["track_id"], sentiment_analysis)
        # print(item["analysis"], item["spotify"]["track_id"], item["track_name"])

    for song in song_info:
        # print(f"Song ID: {song[1]}")
        # print(f"Song dimensions: {song}")
        # print("-----------------------------")
        load_vectors(client, song[0], song[1])

if __name__ == "__main__":
    main()<|MERGE_RESOLUTION|>--- conflicted
+++ resolved
@@ -120,7 +120,7 @@
         return None
 
 
-def calc_mood_from_details(track_id, vectors, sentiment_analysis, tempo, valence, energy):
+def calc_mood_from_details(track_id, vectors, sentiment_analyis, tempo, valence, energy):
     """Calculate mood vectors based on song details.
 
     Args:
@@ -150,17 +150,6 @@
     vectors["mild"] -= round(scale_tempo(tempo), 3)
 
     # Incorporates an analysis of lyrics using bertai; tuples: happy_percentage, sad_percentage, mixed_percentage, no_impact_percentage
-<<<<<<< HEAD
-    if sentiment_analyis["no_impact_percentage"] != 0:
-        print("Success: ", sentiment_analyis, track_id)
-        baseNum = 25
-        # Modify dimension values based on bert.ai sentiment analysis. 
-        vectors["happy"] += (baseNum * sentiment_analyis["positive_percentage"])
-        vectors["sad"] += (baseNum * sentiment_analyis["negative_percentage"])
-        # Mixed percentage increases both dimensions
-        vectors["happy"] += (baseNum * sentiment_analyis["mixed_percentage"])
-        vectors["sad"] += (baseNum * sentiment_analyis["mixed_percentage"])
-=======
     try:
         if (sentiment_analysis["no_impact_percentage"] != 0) or (sentiment_analysis != None):
             print("Success: ", sentiment_analysis, track_id)
@@ -173,7 +162,6 @@
             vectors["sad"] += (baseNum * sentiment_analysis["mixed_percentage"])
     except:
         pass
->>>>>>> 1b0d2754
     
     return(vectors, track_id)
 
@@ -221,8 +209,8 @@
 
 def main():
     for item in dict_DB:
-        sentiment_analysis = import_lyrics(client, item["spotify"]["track_id"])
-        process_data_DB(item["analysis"], item["spotify"]["track_id"], sentiment_analysis)
+        sentiment_analyis = import_lyrics(client, item["spotify"]["track_id"])
+        process_data_DB(item["analysis"], item["spotify"]["track_id"], sentiment_analyis)
         # print(item["analysis"], item["spotify"]["track_id"], item["track_name"])
 
     for song in song_info:
