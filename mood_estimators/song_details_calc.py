--- conflicted
+++ resolved
@@ -62,14 +62,6 @@
     tempo = df["tempo"]
     valence = df["valence"]
     energy = df["energy"]
-<<<<<<< HEAD
-
-    song_info.append(calc_mood_from_details(track_name, track_id, float(tempo), float(valence), float(energy)))
-    # print(song_info)
-    
-    for song in song_info:
-        labeled_songs[song[2]] =  calc_Euc_Distance(song[0], song[1])
-=======
     song_info = [
         calc_mood_from_details(
             track_name, track_id, int(tempo), int(valence), int(energy)
@@ -81,7 +73,6 @@
             song[0], int(valence)
         )
 
->>>>>>> 29336144
 
 def scale_tempo(tempo):
     # 70-90 bpm is the range where it is unclear that a song is happy or sad based on tempo
@@ -149,20 +140,7 @@
             else:
                 print(name + ": Relaxing, sad", str(arousal), str(valence))
 
-    return (valence, round(arousal, 2), name)
-
-def showPlot(show_plot):
-    if show_plot:
-        x_points = np.array([ x[0] for x in song_info])
-        y_points = np.array([ y[1] for y in song_info])
-        # print(y_points)
-        plt.scatter(x_points, y_points)
-        plt.show()
-        #Two  lines to make our compiler able to draw:
-        plt.savefig(sys.stdout.buffer)
-        sys.stdout.flush()
-    else:
-        pass
+    return (arousal, name)
 
 
 def main():
@@ -179,14 +157,9 @@
 
         # arousal, name of song, label, distance from nearest label
         # print([(value[0], key, value[2], value[3] ) for key, value in labeled_songs.items()])
-<<<<<<< HEAD
-        showPlot(True)
-        return([(value[0], value[1], key ) for key, value in labeled_songs.items()])
-=======
         return [
             (value[0], key, value[2], value[3]) for key, value in labeled_songs.items()
         ]
->>>>>>> 29336144
 
     else:
         print("File not found:", file_path)
