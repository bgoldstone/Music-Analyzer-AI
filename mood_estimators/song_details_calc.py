--- conflicted
+++ resolved
@@ -34,19 +34,12 @@
 def calc_mood_from_details(name, track_href, tempo, valance, energy):
     # Energy level based on `tempo` and `energy` params
 
-<<<<<<< HEAD
     # energy_level = {
     # "high_arousal": 0,
     # "low_arousal": 0,
     # }
 
     arousal = 0
-=======
-    energy_level = {
-        "high_arousal": 0,
-        "low_arousal": 0,
-    }
->>>>>>> 78cf91b6
 
     # Check how tempo should affect arousal level
     if (tempo > 120):
@@ -59,7 +52,6 @@
 
     # 70-90 bpm is the range where it is unclear that a song is happy or sad based on tempo
     elif (tempo < 90 and tempo > 70):
-<<<<<<< HEAD
         arousal -= scale_tempo(tempo)
         arousal -= scale_tempo(tempo)
     
@@ -67,21 +59,11 @@
         arousal -= scale_tempo(tempo)
         arousal += scale_tempo(tempo)
     
-=======
-        energy_level["high_arousal"] -= scale_tempo(tempo)
-        energy_level["low_arousal"] -= scale_tempo(tempo)
-
-    else:
-        energy_level["high_arousal"] -= scale_tempo(tempo)
-        energy_level["low_arousal"] += scale_tempo(tempo)
-
->>>>>>> 78cf91b6
     # Check how energy should affect arousal level
     if (energy > .75):
         arousal += scale_energy(energy)
         arousal -= scale_energy(energy)
 
-<<<<<<< HEAD
     elif (energy > .50):
         arousal -= scale_energy(energy)
         arousal += scale_energy(energy)
@@ -89,14 +71,6 @@
     elif (energy > .25):
         arousal -= scale_energy(energy)
         arousal += scale_energy(energy)
-=======
-    # print(name, feelings)
-    if (valance > .5):
-        if (max(emotions, key=emotions.get) == "Happiness"):
-            print(name + ": Expressive")
-        else:
-            print(name + "Relaxing")
->>>>>>> 78cf91b6
     else:
         arousal -= scale_energy(energy)
         arousal += scale_energy(energy)
@@ -111,7 +85,6 @@
         if (arousal > 0):
             print(name + ": Upbeat, cheery")
         else:
-<<<<<<< HEAD
             print(name + ": Relaxing, happy")
     # valance is negative, check arousal level
     else:
@@ -119,9 +92,6 @@
             print(name + ": Stressing/Urgent")
         else:
             print(name + ": Relaxing, sad")
-=======
-            print(name + "Boring")
->>>>>>> 78cf91b6
 
     # print(energy_level, "\n")
 
