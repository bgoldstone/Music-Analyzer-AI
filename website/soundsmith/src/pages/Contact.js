import React, { useState } from 'react';
import Loading from './Loading'; // Import the Loading component
import '../App.css'
import background from "../dj-background.jpg";

const Contact = () => {
    // State variables
    const [playlist, setPlaylist] = useState(null); // State to hold the generated playlist
    const [description, setDescription] = useState(''); // State to hold the user's input description
    const [loading, setLoading] = useState(false); // State to manage loading state

    // Function to handle textarea input change
    const handleInputChange = (event) => {
        setDescription(event.target.value);
    };

    // Function to handle "Generate Playlist" button click
    const handleBeginClick = () => {
        // Show loading indicator
        setLoading(true);
    
<<<<<<< HEAD
        // Fetch data from the backend
=======
        const urlParams = new URLSearchParams(window.location.search);

        var jwt_token = urlParams.get('jwt');
        console.log(jwt_token);


>>>>>>> 8e15f3ff
        fetch('http://localhost:8000/playlists/generate', {
            method: "POST",
            headers: {
                "Content-Type": "application/json",
                "accept": "application/json"
            },
            body: JSON.stringify({
                "description": description,
                "jwt": " ", // Placeholder for JWT token
                "keywords": " ", // Placeholder for keywords
                "mood": " " // Placeholder for mood
            })
        })
        .then(response => {
            if (!response.ok) {
                throw new Error('Network response was not ok');
            }
            return response.json();
        })
        .then(data => {
            // Extract playlist tracks from the response
            const allTracks = data.tracks;
    
            // Update the playlist state with the fetched tracks
            setPlaylist({ tracks: allTracks });

            // Hide loading indicator after fetching data
            setLoading(false);
        })
        .catch(error => {
            console.error('Error:', error);
            // Hide loading indicator in case of error
            setLoading(false);
        });
    };

    // JSX rendering
    return (
        <div className="login" style={{ 
                  backgroundImage: `url(${background})`, backgroundPosition: 'center', backgroundSize: 'cover', backgroundRepeat: 'no-repeat', width: '100vw', height: '100vh', backgroundAttachment: 'fixed', overflowY: 'scroll'}}>
            <header className="header">
                <h1 className="header-title">How are you feeling dawg</h1>
                <label className="header-label">You may put a few words or even a few sentences</label>
                {/* Textarea for user input */}
                <textarea
                    id="moodinput"
                    name="moodinput"
                    value={description}
                    onChange={handleInputChange}
                ></textarea>
                {/* Conditionally render loading indicator or button based on loading state */}
                {loading ? (
                    // Display loading component while fetching data
                    <Loading />
                ) : (
                    // Button to trigger playlist generation
                    <div>
                        <button className="Clickable-text" onClick={handleBeginClick}>Generate Playlist</button>
                        {/* Render playlist if it exists */}
                        {playlist && (
                            <div>
                                <h2>Generated Playlist</h2>
                                {/* Iterate over playlist tracks and display them */}
                                {playlist.tracks.map(track => (
                                    <div key={track.track_id}>
                                        <br />
                                        <br />
                                        <p>Song: {track.track_name}</p>
                                        <p>Artist: {track.artist_name}</p>
                                        <br />
                                    </div>
                                ))}
                            </div>
                        )}
                    </div>
                )}
            </header>
        </div>
    );
};

export default Contact;<|MERGE_RESOLUTION|>--- conflicted
+++ resolved
@@ -19,16 +19,6 @@
         // Show loading indicator
         setLoading(true);
     
-<<<<<<< HEAD
-        // Fetch data from the backend
-=======
-        const urlParams = new URLSearchParams(window.location.search);
-
-        var jwt_token = urlParams.get('jwt');
-        console.log(jwt_token);
-
-
->>>>>>> 8e15f3ff
         fetch('http://localhost:8000/playlists/generate', {
             method: "POST",
             headers: {
