import '../App.css';
import React, { useState } from 'react';
import { BrowserRouter, Routes, Route, useSearchParams, useNavigate } from "react-router-dom";
// import axios from 'axios';


const Contact = () => {
    const queryString = window.location.search.replace("?", "");
    const sp = new URLSearchParams(queryString);


    if (!sp.has("jwt")) {
        window.location.replace("http://localhost:3000");
    }

    const [emotionPredictions, setEmotionPredictions] = useState(null);
    const [description, setDescription] = useState('');

    const handleInputChange = (event) => {
        setDescription(event.target.value);
    };

    const handleBeginClick = async () => {
        let response;
        try {
<<<<<<< HEAD
            response = await fetch('http://localhost:8000/playlists/generate', {body:JSON.stringify({
              "description": description,
              "jwt": "66173c89b970969d7d8d5524",
              "keywords": "list of keywords",
              "mood": " "
            }),method:"POST",headers:{"Content-Type":"application/json","accept": "application/json"}});
=======
            response = await fetch('http://localhost:8000/playlists/generate', {
                body: JSON.stringify({
                    "description": description,
                    "jwt": "66173c89b970969d7d8d5524",
                    "keywords": "list of keywords",
                    "mood": "Happy"
                }), method: "POST", headers: { "Content-Type": "application/json", "accept": "application/json" }
            });
>>>>>>> 190d7e60

            setEmotionPredictions(await response.json());

        } catch (error) {
            console.error('Error:', error);
        }
        console.log(emotionPredictions);
    };

    return (
        <div className="login">
            <header className="App-header">
                <h1 className="header-title">How are you feeling dawg</h1>
                <label className="header-label">You may put a few words or even a few sentences</label>
                <textarea
                    id="moodinput"
                    name="moodinput"
                    value={description}
                    onChange={handleInputChange}
                ></textarea>
                <div className="Clickable-text" onClick={handleBeginClick}>Generate Playlist</div>
                {emotionPredictions && (
                    <div>
                        <h2>Emotion Predictions below, now time to craft melodies</h2>
                        <pre>{JSON.stringify(emotionPredictions, null, 2)}</pre>
                    </div>
                )}
            </header>
        </div>
    );

};

export default Contact;<|MERGE_RESOLUTION|>--- conflicted
+++ resolved
@@ -23,23 +23,12 @@
     const handleBeginClick = async () => {
         let response;
         try {
-<<<<<<< HEAD
             response = await fetch('http://localhost:8000/playlists/generate', {body:JSON.stringify({
               "description": description,
               "jwt": "66173c89b970969d7d8d5524",
               "keywords": "list of keywords",
-              "mood": " "
+              "mood": "Happy"
             }),method:"POST",headers:{"Content-Type":"application/json","accept": "application/json"}});
-=======
-            response = await fetch('http://localhost:8000/playlists/generate', {
-                body: JSON.stringify({
-                    "description": description,
-                    "jwt": "66173c89b970969d7d8d5524",
-                    "keywords": "list of keywords",
-                    "mood": "Happy"
-                }), method: "POST", headers: { "Content-Type": "application/json", "accept": "application/json" }
-            });
->>>>>>> 190d7e60
 
             setEmotionPredictions(await response.json());
 
