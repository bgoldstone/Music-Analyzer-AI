[
    {
<<<<<<< HEAD
        "track_id": "1GO9vCm5Cra5uWGSWQ5mGK",
        "track_name": "In the Dark",
        "artist_name": "Camila Cabello"
    },
    {
        "track_id": "1wa6QQsdSE3X2GbRljGpFk",
        "track_name": "Candles",
        "artist_name": "Juice WRLD"
    },
    {
        "track_id": "3Bi3ws3uigvFSmfTcSLjnp",
        "track_name": "Drugs N Hella Melodies (feat. Kali Uchis)",
        "artist_name": "Don Toliver"
    },
    {
        "track_id": "4bVuIlGQBMWS7vIhcx8Ae4",
        "track_name": "What Hurts The Most",
        "artist_name": "Rascal Flatts"
    },
    {
        "track_id": "1Ae2QJGUPtnCzdA4XYn1NF",
        "track_name": "Flesh",
        "artist_name": "Ghostemane"
    },
    {
        "track_id": "4Nv5jaoI3rsX5JauuCfZ2f",
        "track_name": "Get Back - Take 8",
        "artist_name": "The Beatles"
    },
    {
        "track_id": "5ykbOijJEfRhuo2Td1m0Qd",
        "track_name": "7",
        "artist_name": "Catfish and the Bottlemen"
    },
    {
        "track_id": "1yLTcitjbEJr7a4jyDB0Lz",
        "track_name": "So Pretty",
        "artist_name": "Reyanna Maria"
    },
    {
        "track_id": "1kiNatIrwDusOZfR29W0LJ",
        "track_name": "Man in the Mirror - 2012 Remaster",
        "artist_name": "Michael Jackson"
    },
    {
        "track_id": "0wIFAHbaUucA8mog7Y2IDD",
        "track_name": "Sex",
        "artist_name": "The 1975"
    },
    {
        "track_id": "7p4vHnYXkxlzvfePJVpcTr",
        "track_name": "Feels Like Summer",
        "artist_name": "Childish Gambino"
    },
    {
        "track_id": "7gJpqPOgDUiZ3klMhun1tM",
        "track_name": "Go Higher",
        "artist_name": "Shana Falana"
    },
    {
        "track_id": "6bRbeEgg8v8BQ0HuVuPE7v",
        "track_name": "Fight Song",
        "artist_name": "Rachel Platten"
    },
    {
        "track_id": "6vWEAOUSxohKxhp0K1BsxL",
        "track_name": "Mixed Personalities (feat. Kanye West)",
        "artist_name": "YNW Melly"
    },
    {
        "track_id": "1c9IiRvi0Ehis1hDhkfohf",
        "track_name": "Knights of Cydonia - Live at Rome Olympic Stadium",
        "artist_name": "Muse"
    },
    {
        "track_id": "03tqyYWC9Um2ZqU0ZN849H",
        "track_name": "No Hands (feat. Roscoe Dash & Wale)",
        "artist_name": "Waka Flocka Flame"
    },
    {
        "track_id": "3sNVsP50132BTNlImLx70i",
        "track_name": "Bound 2",
        "artist_name": "Kanye West"
    },
    {
        "track_id": "7ayTJjLxjYhGk3jDyBgP8f",
        "track_name": "Biggest Fan",
        "artist_name": "Vybz Kartel"
    },
    {
        "track_id": "0UbS4oWIo2nUXeTxsvFaN1",
        "track_name": "California Kids",
        "artist_name": "Weezer"
    },
    {
        "track_id": "0xCmwofyCiXdhoBsMSNj2w",
        "track_name": "Love Myself",
        "artist_name": "Hailee Steinfeld"
    },
    {
        "track_id": "6Iocm6VMu6bVNYwiDoyQFW",
        "track_name": "Coming Home",
        "artist_name": "Diddy - Dirty Money"
    },
    {
        "track_id": "7riLWN8xJpulvAYzvFcKS4",
        "track_name": "Beautiful Life",
        "artist_name": "Union J"
    },
    {
        "track_id": "39xWBHPM4E9MwzEy5gbM7p",
        "track_name": "Last Time That I Checc'd (feat. YG)",
        "artist_name": "Nipsey Hussle"
    },
    {
        "track_id": "0v0XYK0pLgsPiq5u4FKHaw",
        "track_name": "Take The Long Way Home - 2010 Remastered",
        "artist_name": "Supertramp"
    },
    {
        "track_id": "6bvLeWdAYD9Bkj5ZCFB94Y",
        "track_name": "C'Mon",
        "artist_name": "Kesha"
    },
    {
        "track_id": "0IjgnngXXRb1adm4kYVeB2",
        "track_name": "Shadow Boxing",
        "artist_name": "Parkway Drive"
    },
    {
        "track_id": "0H8XeaJunhvpBdBFIYi6Sh",
        "track_name": "Deja Vu",
        "artist_name": "Post Malone"
    },
    {
        "track_id": "0Y2i84QWPFiFHQfEQDgHya",
        "track_name": "People = Shit",
        "artist_name": "Slipknot"
    },
    {
        "track_id": "5x5JM1BSB6vollcIzDocqT",
        "track_name": "The Climb",
        "artist_name": "Miley Cyrus"
    },
    {
        "track_id": "4fE2Z5phuQ7VbGNr7iiCH5",
        "track_name": "Movie",
        "artist_name": "Rio Da Yung Og"
    },
    {
        "track_id": "0aW7CSfoMBKBzLE7VerHyn",
        "track_name": "If Heaven Wasn't So Far Away",
        "artist_name": "Justin Moore"
    },
    {
        "track_id": "6Qm9MaditCcx5V62rVHYqu",
        "track_name": "A Thousand Miles",
        "artist_name": "Vanessa Carlton"
    },
    {
        "track_id": "0mdjlBmnVNYipXtVNSmzwT",
        "track_name": "This Fire Burns",
        "artist_name": "LGND"
    },
    {
        "track_id": "0SHyHUlk0BZkFiE1WpJtXZ",
        "track_name": "How We Feel",
        "artist_name": "Panama"
    },
    {
        "track_id": "3rPtS4nfpy7PsARctAWpzd",
        "track_name": "Best Friend",
        "artist_name": "Rex Orange County"
    },
    {
        "track_id": "0tDfp0vFR95Gg6Mrhza3lX",
        "track_name": "Call It What You Want",
        "artist_name": "Taylor Swift"
    },
    {
        "track_id": "2I3dW2dCBZAJGj5X21E53k",
        "track_name": "Kids See Ghosts",
        "artist_name": "KIDS SEE GHOSTS"
    },
    {
        "track_id": "0sY6ZUTh4yoctD8VIXz339",
        "track_name": "champagne problems",
        "artist_name": "Taylor Swift"
    },
    {
        "track_id": "0158TMiGmHyibaDeaUKayX",
        "track_name": "She Won't Be Lonely Long",
        "artist_name": "Clay Walker"
    },
    {
        "track_id": "1qOU8KzFifXE9YrgjVwYvc",
        "track_name": "Here I Go Again - 2018 Remaster",
        "artist_name": "Whitesnake"
=======
        "track_id": "215JYyyUnrJ98NK3KEwu6d",
        "track_name": "Soak Up The Sun",
        "artist_name": "Sheryl Crow"
    },
    {
        "track_id": "2ia7iiEtpiOL2ZVuWxBZGB",
        "track_name": "I Will Never Let You Down",
        "artist_name": "Rita Ora"
    },
    {
        "track_id": "2ySRRtrAwDUF4FipiF1Djt",
        "track_name": "My Own Thing",
        "artist_name": "Chance the Rapper"
    },
    {
        "track_id": "5KSNxyuyp5K1kDT6LvX8oZ",
        "track_name": "80's Films",
        "artist_name": "Jon Bellion"
    },
    {
        "track_id": "2b7FqlHc3JrzlYtGEkzq22",
        "track_name": "Juicy - 2007 Remaster",
        "artist_name": "The Notorious B.I.G."
    },
    {
        "track_id": "2SUpC3UgKwLVOS2FtZif9N",
        "track_name": "Carry on Wayward Son",
        "artist_name": "Kansas"
    },
    {
        "track_id": "500Tkm3vJmVtdUwdCVxCTb",
        "track_name": "Run-Around",
        "artist_name": "Blues Traveler"
    },
    {
        "track_id": "1o1pQLvKMNqkeLYWGrlA4d",
        "track_name": "Dancing With Mr. D",
        "artist_name": "The Rolling Stones"
    },
    {
        "track_id": "2T3jgoAMbBXiMMD8pSc6QL",
        "track_name": "This Is The Life",
        "artist_name": "Amy Macdonald"
    },
    {
        "track_id": "4uGIJG1jYFonGc4LGp5uQL",
        "track_name": "Somebody to Love",
        "artist_name": "Jefferson Airplane"
    },
    {
        "track_id": "0INUNNYfsp4qr6kJdY46mY",
        "track_name": "Travelin' Band",
        "artist_name": "Creedence Clearwater Revival"
    },
    {
        "track_id": "6PlXJ2yy2hpJn0FHVWakx6",
        "track_name": "Heartbeat",
        "artist_name": "Scouting For Girls"
    },
    {
        "track_id": "59sqMNnhzYLyijAFRv7gEw",
        "track_name": "Armatage Shanks",
        "artist_name": "Green Day"
    },
    {
        "track_id": "1XXimziG1uhM0eDNCZCrUl",
        "track_name": "Up",
        "artist_name": "Cardi B"
    },
    {
        "track_id": "39erXhIEghGjVMcRl9bRRf",
        "track_name": "Eight Days A Week - 2023 Mix",
        "artist_name": "The Beatles"
    },
    {
        "track_id": "4bBrKDo8rchikwZOtmXbIH",
        "track_name": "The Night Is Still Young",
        "artist_name": "Nicki Minaj"
    },
    {
        "track_id": "3PY88239tYBnAv5LQoU2oY",
        "track_name": "Long Hot Summer",
        "artist_name": "Keith Urban"
    },
    {
        "track_id": "6HxweNytuEQdmGeVtZPZz3",
        "track_name": "The Seed (2.0)",
        "artist_name": "The Roots"
    },
    {
        "track_id": "5jzma6gCzYtKB1DbEwFZKH",
        "track_name": "London Calling - Remastered",
        "artist_name": "The Clash"
    },
    {
        "track_id": "3rREGSHjY1RmsTj81wL5X4",
        "track_name": "Smells Like Nirvana",
        "artist_name": "\"Weird Al\" Yankovic"
    },
    {
        "track_id": "6PZ5g4V0DM1sILf1oLlS42",
        "track_name": "Handshake",
        "artist_name": "Two Door Cinema Club"
    },
    {
        "track_id": "02pf9lLM8Nb8l4u4ts1GWb",
        "track_name": "My Nigga",
        "artist_name": "YG"
    },
    {
        "track_id": "4CcrLWFQY4dRGMbUR59cSp",
        "track_name": "Hey Girl",
        "artist_name": "Billy Currington"
    },
    {
        "track_id": "7gMOe0gXYcELUoVugfMmHP",
        "track_name": "You May Be Right",
        "artist_name": "Billy Joel"
    },
    {
        "track_id": "1VYLxlP0DOqtQaUQTTXeyz",
        "track_name": "The Judge's Daughter",
        "artist_name": "Green Day"
    },
    {
        "track_id": "4N6pADOQwaSyojk0Xs8zNl",
        "track_name": "No Homo",
        "artist_name": "The Lonely Island"
    },
    {
        "track_id": "2Lumsra3kuU61wXkEKzKaK",
        "track_name": "Disco",
        "artist_name": "Surf Curse"
    },
    {
        "track_id": "6vxHp3CDNo0afgKGp2yi1E",
        "track_name": "Me and Julio Down by the Schoolyard",
        "artist_name": "Paul Simon"
    },
    {
        "track_id": "40gooTta3y4FgzXaMOGDJL",
        "track_name": "I Can't Help But Feel",
        "artist_name": "Surfaces"
    },
    {
        "track_id": "6GG73Jik4jUlQCkKg9JuGO",
        "track_name": "The Middle",
        "artist_name": "Jimmy Eat World"
    },
    {
        "track_id": "6vvmYYUvGXtZLU8msxKvzF",
        "track_name": "I Wanna Be Sedated - 2002 Remaster",
        "artist_name": "Ramones"
    },
    {
        "track_id": "3xxmjMvJsSR3L7mUOxP9QA",
        "track_name": "Never Forget You",
        "artist_name": "Noisettes"
    },
    {
        "track_id": "0vbtURX4qv1l7besfwmnD8",
        "track_name": "I Took A Pill In Ibiza - Seeb Remix",
        "artist_name": "Mike Posner"
    },
    {
        "track_id": "6Zu3aw7FfjAF9WA0fA81Oq",
        "track_name": "Big Energy",
        "artist_name": "Latto"
    },
    {
        "track_id": "67vx6ZHoZvkaCq8t8LyRBK",
        "track_name": "1,000 Ships",
        "artist_name": "Rachel Platten"
    },
    {
        "track_id": "3qK8x4GZcIkzTz9JEqvIF5",
        "track_name": "Let's Get It Started - Spike Mix",
        "artist_name": "Black Eyed Peas"
    },
    {
        "track_id": "39js8qHOPRhKMxl6Qxg55F",
        "track_name": "Twist And Shout - 2023 Mix",
        "artist_name": "The Beatles"
    },
    {
        "track_id": "5ByAIlEEnxYdvpnezg7HTX",
        "track_name": "Juicy - 2005 Remaster",
        "artist_name": "The Notorious B.I.G."
    },
    {
        "track_id": "4lJAkP4hBiqwW78EuXwFqr",
        "track_name": "It's Thanksgiving",
        "artist_name": "Nicole Westbrook"
    },
    {
        "track_id": "1jkEorRvoRQNo1WZfD1X5q",
        "track_name": "Hey Julie! (feat. Lil Yachty)",
        "artist_name": "KYLE"
>>>>>>> 67f677d5
    }
]<|MERGE_RESOLUTION|>--- conflicted
+++ resolved
@@ -1,403 +1,202 @@
 [
     {
-<<<<<<< HEAD
-        "track_id": "1GO9vCm5Cra5uWGSWQ5mGK",
-        "track_name": "In the Dark",
-        "artist_name": "Camila Cabello"
-    },
-    {
-        "track_id": "1wa6QQsdSE3X2GbRljGpFk",
-        "track_name": "Candles",
-        "artist_name": "Juice WRLD"
-    },
-    {
-        "track_id": "3Bi3ws3uigvFSmfTcSLjnp",
-        "track_name": "Drugs N Hella Melodies (feat. Kali Uchis)",
-        "artist_name": "Don Toliver"
-    },
-    {
-        "track_id": "4bVuIlGQBMWS7vIhcx8Ae4",
-        "track_name": "What Hurts The Most",
-        "artist_name": "Rascal Flatts"
-    },
-    {
-        "track_id": "1Ae2QJGUPtnCzdA4XYn1NF",
-        "track_name": "Flesh",
-        "artist_name": "Ghostemane"
-    },
-    {
-        "track_id": "4Nv5jaoI3rsX5JauuCfZ2f",
-        "track_name": "Get Back - Take 8",
-        "artist_name": "The Beatles"
-    },
-    {
-        "track_id": "5ykbOijJEfRhuo2Td1m0Qd",
-        "track_name": "7",
-        "artist_name": "Catfish and the Bottlemen"
-    },
-    {
-        "track_id": "1yLTcitjbEJr7a4jyDB0Lz",
-        "track_name": "So Pretty",
-        "artist_name": "Reyanna Maria"
-    },
-    {
-        "track_id": "1kiNatIrwDusOZfR29W0LJ",
-        "track_name": "Man in the Mirror - 2012 Remaster",
-        "artist_name": "Michael Jackson"
-    },
-    {
-        "track_id": "0wIFAHbaUucA8mog7Y2IDD",
-        "track_name": "Sex",
-        "artist_name": "The 1975"
-    },
-    {
-        "track_id": "7p4vHnYXkxlzvfePJVpcTr",
-        "track_name": "Feels Like Summer",
-        "artist_name": "Childish Gambino"
-    },
-    {
-        "track_id": "7gJpqPOgDUiZ3klMhun1tM",
-        "track_name": "Go Higher",
-        "artist_name": "Shana Falana"
-    },
-    {
-        "track_id": "6bRbeEgg8v8BQ0HuVuPE7v",
-        "track_name": "Fight Song",
-        "artist_name": "Rachel Platten"
-    },
-    {
-        "track_id": "6vWEAOUSxohKxhp0K1BsxL",
-        "track_name": "Mixed Personalities (feat. Kanye West)",
-        "artist_name": "YNW Melly"
-    },
-    {
-        "track_id": "1c9IiRvi0Ehis1hDhkfohf",
-        "track_name": "Knights of Cydonia - Live at Rome Olympic Stadium",
-        "artist_name": "Muse"
-    },
-    {
-        "track_id": "03tqyYWC9Um2ZqU0ZN849H",
-        "track_name": "No Hands (feat. Roscoe Dash & Wale)",
-        "artist_name": "Waka Flocka Flame"
-    },
-    {
-        "track_id": "3sNVsP50132BTNlImLx70i",
-        "track_name": "Bound 2",
-        "artist_name": "Kanye West"
-    },
-    {
-        "track_id": "7ayTJjLxjYhGk3jDyBgP8f",
-        "track_name": "Biggest Fan",
-        "artist_name": "Vybz Kartel"
-    },
-    {
-        "track_id": "0UbS4oWIo2nUXeTxsvFaN1",
-        "track_name": "California Kids",
-        "artist_name": "Weezer"
-    },
-    {
-        "track_id": "0xCmwofyCiXdhoBsMSNj2w",
-        "track_name": "Love Myself",
-        "artist_name": "Hailee Steinfeld"
-    },
-    {
-        "track_id": "6Iocm6VMu6bVNYwiDoyQFW",
-        "track_name": "Coming Home",
-        "artist_name": "Diddy - Dirty Money"
-    },
-    {
-        "track_id": "7riLWN8xJpulvAYzvFcKS4",
-        "track_name": "Beautiful Life",
-        "artist_name": "Union J"
-    },
-    {
-        "track_id": "39xWBHPM4E9MwzEy5gbM7p",
-        "track_name": "Last Time That I Checc'd (feat. YG)",
-        "artist_name": "Nipsey Hussle"
-    },
-    {
-        "track_id": "0v0XYK0pLgsPiq5u4FKHaw",
-        "track_name": "Take The Long Way Home - 2010 Remastered",
-        "artist_name": "Supertramp"
-    },
-    {
-        "track_id": "6bvLeWdAYD9Bkj5ZCFB94Y",
-        "track_name": "C'Mon",
-        "artist_name": "Kesha"
-    },
-    {
-        "track_id": "0IjgnngXXRb1adm4kYVeB2",
-        "track_name": "Shadow Boxing",
-        "artist_name": "Parkway Drive"
-    },
-    {
-        "track_id": "0H8XeaJunhvpBdBFIYi6Sh",
-        "track_name": "Deja Vu",
-        "artist_name": "Post Malone"
-    },
-    {
-        "track_id": "0Y2i84QWPFiFHQfEQDgHya",
-        "track_name": "People = Shit",
-        "artist_name": "Slipknot"
-    },
-    {
-        "track_id": "5x5JM1BSB6vollcIzDocqT",
-        "track_name": "The Climb",
-        "artist_name": "Miley Cyrus"
-    },
-    {
-        "track_id": "4fE2Z5phuQ7VbGNr7iiCH5",
-        "track_name": "Movie",
-        "artist_name": "Rio Da Yung Og"
-    },
-    {
-        "track_id": "0aW7CSfoMBKBzLE7VerHyn",
-        "track_name": "If Heaven Wasn't So Far Away",
-        "artist_name": "Justin Moore"
-    },
-    {
-        "track_id": "6Qm9MaditCcx5V62rVHYqu",
-        "track_name": "A Thousand Miles",
-        "artist_name": "Vanessa Carlton"
-    },
-    {
-        "track_id": "0mdjlBmnVNYipXtVNSmzwT",
-        "track_name": "This Fire Burns",
-        "artist_name": "LGND"
-    },
-    {
-        "track_id": "0SHyHUlk0BZkFiE1WpJtXZ",
-        "track_name": "How We Feel",
-        "artist_name": "Panama"
-    },
-    {
-        "track_id": "3rPtS4nfpy7PsARctAWpzd",
-        "track_name": "Best Friend",
-        "artist_name": "Rex Orange County"
-    },
-    {
-        "track_id": "0tDfp0vFR95Gg6Mrhza3lX",
-        "track_name": "Call It What You Want",
-        "artist_name": "Taylor Swift"
-    },
-    {
-        "track_id": "2I3dW2dCBZAJGj5X21E53k",
-        "track_name": "Kids See Ghosts",
-        "artist_name": "KIDS SEE GHOSTS"
-    },
-    {
-        "track_id": "0sY6ZUTh4yoctD8VIXz339",
-        "track_name": "champagne problems",
-        "artist_name": "Taylor Swift"
-    },
-    {
-        "track_id": "0158TMiGmHyibaDeaUKayX",
-        "track_name": "She Won't Be Lonely Long",
-        "artist_name": "Clay Walker"
-    },
-    {
-        "track_id": "1qOU8KzFifXE9YrgjVwYvc",
-        "track_name": "Here I Go Again - 2018 Remaster",
-        "artist_name": "Whitesnake"
-=======
-        "track_id": "215JYyyUnrJ98NK3KEwu6d",
-        "track_name": "Soak Up The Sun",
-        "artist_name": "Sheryl Crow"
-    },
-    {
-        "track_id": "2ia7iiEtpiOL2ZVuWxBZGB",
-        "track_name": "I Will Never Let You Down",
-        "artist_name": "Rita Ora"
-    },
-    {
-        "track_id": "2ySRRtrAwDUF4FipiF1Djt",
-        "track_name": "My Own Thing",
-        "artist_name": "Chance the Rapper"
-    },
-    {
-        "track_id": "5KSNxyuyp5K1kDT6LvX8oZ",
-        "track_name": "80's Films",
-        "artist_name": "Jon Bellion"
-    },
-    {
-        "track_id": "2b7FqlHc3JrzlYtGEkzq22",
-        "track_name": "Juicy - 2007 Remaster",
-        "artist_name": "The Notorious B.I.G."
-    },
-    {
-        "track_id": "2SUpC3UgKwLVOS2FtZif9N",
-        "track_name": "Carry on Wayward Son",
-        "artist_name": "Kansas"
-    },
-    {
-        "track_id": "500Tkm3vJmVtdUwdCVxCTb",
-        "track_name": "Run-Around",
-        "artist_name": "Blues Traveler"
-    },
-    {
-        "track_id": "1o1pQLvKMNqkeLYWGrlA4d",
-        "track_name": "Dancing With Mr. D",
-        "artist_name": "The Rolling Stones"
-    },
-    {
-        "track_id": "2T3jgoAMbBXiMMD8pSc6QL",
-        "track_name": "This Is The Life",
-        "artist_name": "Amy Macdonald"
-    },
-    {
-        "track_id": "4uGIJG1jYFonGc4LGp5uQL",
-        "track_name": "Somebody to Love",
-        "artist_name": "Jefferson Airplane"
-    },
-    {
-        "track_id": "0INUNNYfsp4qr6kJdY46mY",
-        "track_name": "Travelin' Band",
-        "artist_name": "Creedence Clearwater Revival"
-    },
-    {
-        "track_id": "6PlXJ2yy2hpJn0FHVWakx6",
-        "track_name": "Heartbeat",
-        "artist_name": "Scouting For Girls"
-    },
-    {
-        "track_id": "59sqMNnhzYLyijAFRv7gEw",
-        "track_name": "Armatage Shanks",
-        "artist_name": "Green Day"
-    },
-    {
-        "track_id": "1XXimziG1uhM0eDNCZCrUl",
-        "track_name": "Up",
-        "artist_name": "Cardi B"
-    },
-    {
-        "track_id": "39erXhIEghGjVMcRl9bRRf",
-        "track_name": "Eight Days A Week - 2023 Mix",
-        "artist_name": "The Beatles"
-    },
-    {
-        "track_id": "4bBrKDo8rchikwZOtmXbIH",
-        "track_name": "The Night Is Still Young",
-        "artist_name": "Nicki Minaj"
-    },
-    {
-        "track_id": "3PY88239tYBnAv5LQoU2oY",
-        "track_name": "Long Hot Summer",
-        "artist_name": "Keith Urban"
-    },
-    {
-        "track_id": "6HxweNytuEQdmGeVtZPZz3",
-        "track_name": "The Seed (2.0)",
-        "artist_name": "The Roots"
-    },
-    {
-        "track_id": "5jzma6gCzYtKB1DbEwFZKH",
-        "track_name": "London Calling - Remastered",
-        "artist_name": "The Clash"
-    },
-    {
-        "track_id": "3rREGSHjY1RmsTj81wL5X4",
-        "track_name": "Smells Like Nirvana",
-        "artist_name": "\"Weird Al\" Yankovic"
-    },
-    {
-        "track_id": "6PZ5g4V0DM1sILf1oLlS42",
-        "track_name": "Handshake",
-        "artist_name": "Two Door Cinema Club"
-    },
-    {
-        "track_id": "02pf9lLM8Nb8l4u4ts1GWb",
-        "track_name": "My Nigga",
-        "artist_name": "YG"
-    },
-    {
-        "track_id": "4CcrLWFQY4dRGMbUR59cSp",
-        "track_name": "Hey Girl",
-        "artist_name": "Billy Currington"
-    },
-    {
-        "track_id": "7gMOe0gXYcELUoVugfMmHP",
-        "track_name": "You May Be Right",
-        "artist_name": "Billy Joel"
-    },
-    {
-        "track_id": "1VYLxlP0DOqtQaUQTTXeyz",
-        "track_name": "The Judge's Daughter",
-        "artist_name": "Green Day"
-    },
-    {
-        "track_id": "4N6pADOQwaSyojk0Xs8zNl",
-        "track_name": "No Homo",
-        "artist_name": "The Lonely Island"
-    },
-    {
-        "track_id": "2Lumsra3kuU61wXkEKzKaK",
-        "track_name": "Disco",
-        "artist_name": "Surf Curse"
-    },
-    {
-        "track_id": "6vxHp3CDNo0afgKGp2yi1E",
-        "track_name": "Me and Julio Down by the Schoolyard",
-        "artist_name": "Paul Simon"
-    },
-    {
-        "track_id": "40gooTta3y4FgzXaMOGDJL",
-        "track_name": "I Can't Help But Feel",
-        "artist_name": "Surfaces"
-    },
-    {
-        "track_id": "6GG73Jik4jUlQCkKg9JuGO",
-        "track_name": "The Middle",
-        "artist_name": "Jimmy Eat World"
-    },
-    {
-        "track_id": "6vvmYYUvGXtZLU8msxKvzF",
-        "track_name": "I Wanna Be Sedated - 2002 Remaster",
-        "artist_name": "Ramones"
-    },
-    {
-        "track_id": "3xxmjMvJsSR3L7mUOxP9QA",
-        "track_name": "Never Forget You",
-        "artist_name": "Noisettes"
-    },
-    {
-        "track_id": "0vbtURX4qv1l7besfwmnD8",
-        "track_name": "I Took A Pill In Ibiza - Seeb Remix",
-        "artist_name": "Mike Posner"
-    },
-    {
-        "track_id": "6Zu3aw7FfjAF9WA0fA81Oq",
-        "track_name": "Big Energy",
-        "artist_name": "Latto"
-    },
-    {
-        "track_id": "67vx6ZHoZvkaCq8t8LyRBK",
-        "track_name": "1,000 Ships",
-        "artist_name": "Rachel Platten"
-    },
-    {
-        "track_id": "3qK8x4GZcIkzTz9JEqvIF5",
-        "track_name": "Let's Get It Started - Spike Mix",
-        "artist_name": "Black Eyed Peas"
-    },
-    {
-        "track_id": "39js8qHOPRhKMxl6Qxg55F",
-        "track_name": "Twist And Shout - 2023 Mix",
-        "artist_name": "The Beatles"
-    },
-    {
-        "track_id": "5ByAIlEEnxYdvpnezg7HTX",
-        "track_name": "Juicy - 2005 Remaster",
-        "artist_name": "The Notorious B.I.G."
-    },
-    {
-        "track_id": "4lJAkP4hBiqwW78EuXwFqr",
-        "track_name": "It's Thanksgiving",
-        "artist_name": "Nicole Westbrook"
-    },
-    {
-        "track_id": "1jkEorRvoRQNo1WZfD1X5q",
-        "track_name": "Hey Julie! (feat. Lil Yachty)",
-        "artist_name": "KYLE"
->>>>>>> 67f677d5
+        "track_id": "4w4kzrDRJo9PEJGzh2uK49",
+        "track_name": "Something - Studio Demo",
+        "artist_name": "The Beatles"
+    },
+    {
+        "track_id": "5Sj6yOdCY5BTtMVh5ZP7Ow",
+        "track_name": "Illusions of Depth",
+        "artist_name": "Project AER"
+    },
+    {
+        "track_id": "56ThAgAaWjACo2UAhBItSh",
+        "track_name": "Ever After",
+        "artist_name": "Cast Recording"
+    },
+    {
+        "track_id": "2rXBu0ihul9TtfZ3Gvd1p3",
+        "track_name": "Lilac",
+        "artist_name": "Kainbeats"
+    },
+    {
+        "track_id": "7JuPWoPuJPPXMJFdT8aOFt",
+        "track_name": "Introspect",
+        "artist_name": "squeeda"
+    },
+    {
+        "track_id": "41cpvQ2GyGb2BRdIRSsTqK",
+        "track_name": "Moon River",
+        "artist_name": "Frank Ocean"
+    },
+    {
+        "track_id": "1ViQlP26zTlc9hYOMAwbhp",
+        "track_name": "Over and Over",
+        "artist_name": "The Altons"
+    },
+    {
+        "track_id": "2dr0BMk2yod48tdp1eRjgo",
+        "track_name": "Velocity Girl",
+        "artist_name": "Snow Patrol"
+    },
+    {
+        "track_id": "1qr4Kt8yWy4AOCS9TjOJdx",
+        "track_name": "Towards The Mountains",
+        "artist_name": "Plant Guy"
+    },
+    {
+        "track_id": "3KLo7ByvjCNyBrfz5DZ2mO",
+        "track_name": "Splashin",
+        "artist_name": "Rich The Kid"
+    },
+    {
+        "track_id": "4HRtgq3PiGRkKqifufDTzE",
+        "track_name": "Blue Hawaii - Remastered",
+        "artist_name": "Frank Sinatra"
+    },
+    {
+        "track_id": "4FWAzXcVNVIRVA4UQxhvbd",
+        "track_name": "Golden Slumbers - 2019 Mix",
+        "artist_name": "The Beatles"
+    },
+    {
+        "track_id": "2XRA1GuYmm6XN4Ja6w2Pz9",
+        "track_name": "the morning rests",
+        "artist_name": "fnonose"
+    },
+    {
+        "track_id": "5ehKXpYVHQQfWh3yO50Gas",
+        "track_name": "Moonstone",
+        "artist_name": "Sleepermane"
+    },
+    {
+        "track_id": "38Qt6C4oIIrCCXXoU0tsa2",
+        "track_name": "Get Lost In The Mind's Ocean",
+        "artist_name": "eugenio izzi"
+    },
+    {
+        "track_id": "7nNu4UtNCz55Y2MVCBS5bV",
+        "track_name": "Endless",
+        "artist_name": "Hoogway"
+    },
+    {
+        "track_id": "5y788ya4NvwhBznoDIcXwK",
+        "track_name": "The Sound of Silence - Acoustic Version",
+        "artist_name": "Simon & Garfunkel"
+    },
+    {
+        "track_id": "4dd1No3hnaCKmR4YVyKT75",
+        "track_name": "J Train",
+        "artist_name": "noni"
+    },
+    {
+        "track_id": "2aAV6kGpLr2Ae9QG41W5B9",
+        "track_name": "Cipher",
+        "artist_name": "Kevin MacLeod"
+    },
+    {
+        "track_id": "1HbcclMpw0q2WDWpdGCKdS",
+        "track_name": "Tenerife Sea",
+        "artist_name": "Ed Sheeran"
+    },
+    {
+        "track_id": "7I8LpR7hOSY1i7ximwIKS5",
+        "track_name": "Laurel and Susannah Hug",
+        "artist_name": "Zachary Dawes"
+    },
+    {
+        "track_id": "0gG4v5wHMQf6TkiNXSxMhA",
+        "track_name": "a story once told",
+        "artist_name": "idylla"
+    },
+    {
+        "track_id": "6Dj4v5mXXAuYYIRyOcS73a",
+        "track_name": "Ballet Suite No. 4: I. Introduction. (Variation) [arr. L. Atovmyan for orchestra]",
+        "artist_name": "Dmitri Shostakovich"
+    },
+    {
+        "track_id": "416MsJxvxSKY96DCmbJIRs",
+        "track_name": "The Hanging Tree",
+        "artist_name": "James Newton Howard"
+    },
+    {
+        "track_id": "2fS3WRUilBxRoFMk3HVaoW",
+        "track_name": "Julia - 2018 Mix",
+        "artist_name": "The Beatles"
+    },
+    {
+        "track_id": "3bUwCHa06nj0VhAW90JC0m",
+        "track_name": "Grandma's Theme",
+        "artist_name": "John Mellencamp"
+    },
+    {
+        "track_id": "3u7BgwHVQSmx9dTCOQubvH",
+        "track_name": "Castaway",
+        "artist_name": "Brett Eldredge"
+    },
+    {
+        "track_id": "6Uq74HDvVEoriX7713FOqM",
+        "track_name": "I'm Lonely (But I Ain't That Lonely Yet)",
+        "artist_name": "The White Stripes"
+    },
+    {
+        "track_id": "7Kv1Wq3gHeJvaCRgmDSuMQ",
+        "track_name": "Capsule",
+        "artist_name": "Kainbeats"
+    },
+    {
+        "track_id": "2YBB9uvgHOpG0kAu5Ew6uK",
+        "track_name": "Old Friend",
+        "artist_name": "Phlocalyst"
+    },
+    {
+        "track_id": "7EcEbl6a9TOMbwKtjxsXjT",
+        "track_name": "clouds pillow",
+        "artist_name": "fnonose"
+    },
+    {
+        "track_id": "2rxQMGVafnNaRaXlRMWPde",
+        "track_name": "Beautiful Crazy",
+        "artist_name": "Luke Combs"
+    },
+    {
+        "track_id": "16suVkAZ5wLJ6Q7cRujZJ2",
+        "track_name": "Glow",
+        "artist_name": "DLJ"
+    },
+    {
+        "track_id": "1rzDKMO8joXavqJ3PqCd7G",
+        "track_name": "Keep It Between The Lines",
+        "artist_name": "Ricky Van Shelton"
+    },
+    {
+        "track_id": "0rYu77VOY4piM7Hs88K5Kh",
+        "track_name": "Tell Her You Love Her - Acoustic",
+        "artist_name": "Echosmith"
+    },
+    {
+        "track_id": "49GqhxyTdBXAn4cB8EAbTo",
+        "track_name": "Circles - Esher Demo",
+        "artist_name": "The Beatles"
+    },
+    {
+        "track_id": "1oht5GevPN9t1T3kG1m1GO",
+        "track_name": "Fire and Rain - 2019 Remaster",
+        "artist_name": "James Taylor"
+    },
+    {
+        "track_id": "4rvH323iVmfkFDQYzGOa5c",
+        "track_name": "Unconditionally (feat. Adam Lazzara)",
+        "artist_name": "James Arthur"
+    },
+    {
+        "track_id": "6SpbYqOKxgTt63in066e4a",
+        "track_name": "Exoplanet",
+        "artist_name": "Purrple Cat"
+    },
+    {
+        "track_id": "39YmoAbnMVghjquO4HGmnR",
+        "track_name": "Snowflakes",
+        "artist_name": "Passenger"
     }
 ]