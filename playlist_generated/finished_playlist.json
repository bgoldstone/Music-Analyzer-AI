--- conflicted
+++ resolved
@@ -1,12 +1,5 @@
 [
     {
-<<<<<<< HEAD
-        "track_id": "4FWAzXcVNVIRVA4UQxhvbd",
-        "track_name": "Golden Slumbers - 2019 Mix",
-        "artist_name": "The Beatles",
-    
-=======
->>>>>>> c9820c40
         "track_id": "4w4kzrDRJo9PEJGzh2uK49",
         "track_name": "Something - Studio Demo",
         "artist_name": "The Beatles"
