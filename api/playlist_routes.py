--- conflicted
+++ resolved
@@ -6,13 +6,6 @@
 import pathlib
 from transformers import pipeline
 from mood_estimators import song_details_calc
-<<<<<<< HEAD
-import spotipy
-from spotipy.oauth2 import SpotifyOAuth
-
-
-import json
-=======
 from spotipy import oauth2, Spotify
 from dotenv import load_dotenv
 import json
@@ -29,7 +22,6 @@
 from spotify_data_retrival.data_retrival import get_track_details
 from database.load_data import load_playlists
 
->>>>>>> 06573eff
 
 sys.path.insert(0, str(pathlib.Path(__file__).parent.parent))
 from api.models import GetPlaylist, Playlist, PlaylistGenerate
